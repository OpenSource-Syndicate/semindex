import argparse
import json
import os
import sqlite3
from typing import List, Sequence, Tuple

from .ast_py import parse_python_symbols as _parse_python_symbols
from .chunker import build_chunks_from_symbols as _build_chunks_from_symbols
from .crawler import iter_python_files as _iter_python_files, read_text
from .embed import Embedder
from .languages import (
    LanguageAdapter,
    collect_index_targets,
    ensure_default_adapters,
    get_adapter,
    get_adapter_for_path,
)
from .languages.base import ParseResult
from .model import Chunk, ChunkingConfig, Symbol
from .store import (
    DB_NAME,
    FAISS_INDEX,
    add_vectors,
    ensure_db,
    db_conn,
    reset_index,
    get_changed_files,
    file_sha256_from_content,
    get_callers,
    get_callees,
)
from .store import DOCS_FAISS_INDEX
from .docs.graph_builder import (
    build_module_graph,
    build_adapter_graph,
    build_pipeline_graph,
    build_repo_statistics,
)
from .ai import (
    cmd_ai_chat,
    cmd_ai_explain,
    cmd_ai_suggest,
    cmd_ai_generate,
    cmd_ai_docs,
    cmd_ai_find_bugs,
    cmd_ai_refactor,
    cmd_ai_tests,
    cmd_generate_context,
)

# Import new AI project planning commands
from .project_planner import ProjectPlanner
from .task_manager import TaskManager, TaskStatus
from .development_workflow import DevelopmentWorkflow
from .testing_framework import TestingFramework
from .integration_manager import IntegrationManager
from .perplexica_adapter import PerplexicaSearchAdapter
from .focus_modes import FocusMode, FocusModeManager
from .ai_implementation_assistant import AIImplementationAssistant


# Re-export helpers expected by tests for monkeypatching.
iter_python_files = _iter_python_files
parse_python_symbols = _parse_python_symbols
build_chunks_from_symbols = _build_chunks_from_symbols


def _default_chunks_for_symbols(source: str, symbols: List[Symbol]) -> List[Chunk]:
    chunks = []
    for symbol in symbols:
        if symbol.kind in {"function", "method", "class"}:
            start = max(symbol.start_line - 1, 0)
            end = symbol.end_line
            snippet = "\n".join(source.splitlines()[start:end]) or symbol.signature or symbol.name
            chunks.append(Chunk(symbol=symbol, text=snippet))

    if not chunks and symbols:
        chunks.append(Chunk(symbol=symbols[0], text=source))

    return chunks


def _make_module_symbol(path: str, source: str, language_name: str) -> Symbol:
    return Symbol(
        path=path,
        name=os.path.splitext(os.path.basename(path))[0],
        kind="module",
        start_line=1,
        end_line=source.count("\n") + 1,
        signature="",
        docstring=None,
        imports=[],
        bases=[],
        language=language_name,
        namespace=None,
        symbol_type="module",
    )


def _resolve_targets(
    paths: Sequence[str],
    language: str,
) -> List[Tuple[str, LanguageAdapter, str]]:
    """Resolve file paths to (language, adapter, path) tuples."""

    ensure_default_adapters()

    resolved: List[Tuple[str, "LanguageAdapter", str]] = []
    if language != "auto":
        adapter = get_adapter(language)
        for path in paths:
            resolved.append((language, adapter, path))
        return resolved

    for path in paths:
        adapter = get_adapter_for_path(path)
        if not adapter:
            continue
        resolved.append((adapter.name, adapter, path))
    return resolved


def _parse_and_chunk(
    adapter_name: str,
    adapter,
    path: str,
    source: str,
    embedder: Embedder,
    chunk_config: ChunkingConfig,
) -> ParseResult:
    return adapter.process_file(path, source, embedder, chunk_config)


def _format_symbol_row(symbol: Symbol) -> Tuple[str, str, str, int, int, str, str, str, str, str, str, str]:
    return (
        symbol.path,
        symbol.name,
        symbol.kind,
        symbol.start_line,
        symbol.end_line,
        symbol.signature,
        symbol.docstring or "",
        ",".join(symbol.imports or []),
        ",".join(symbol.bases or []),
        symbol.language or "",
        symbol.namespace or "",
        symbol.symbol_type or "",
    )


def cmd_index(args: argparse.Namespace):
    repo = os.path.abspath(args.repo)
    index_dir = os.path.abspath(args.index_dir)
    os.makedirs(index_dir, exist_ok=True)

    db_path = os.path.join(index_dir, DB_NAME)
    index_path = os.path.join(index_dir, FAISS_INDEX)
    ensure_db(db_path)

    embedder = Embedder(model_name=args.model)

    chunk_config = ChunkingConfig(
        method=args.chunking,
        similarity_threshold=args.similarity_threshold,
    )

    ensure_default_adapters()

    language = getattr(args, "language", "auto")
    incremental = args.incremental

    if incremental and os.path.exists(db_path) and os.path.exists(index_path):
        changed_files = get_changed_files(repo, db_path, language=language)
        targets = _resolve_targets(changed_files, language)
        print(f"Found {len(targets)} changed/new files for incremental indexing")
    else:
        base_targets = collect_index_targets(repo, language)
        targets = [(adapter.name, adapter, path) for adapter, path in base_targets]
        reset_index(index_dir, dim=embedder.model.config.hidden_size)
        print(f"Performing fresh indexing of {len(targets)} files")

    all_symbol_rows: List[Tuple[str, str, str, int, int, str, str, str, str, str, str, str]] = []
    all_texts: List[str] = []
    file_hashes: List[Tuple[str, str, str]] = []

    # Process files with progress bar
    from tqdm import tqdm
    for language_name, adapter, path in tqdm(targets, desc="Processing files", unit="file"):
        try:
            source = read_text(path)
        except Exception as exc:
            if args.verbose:
                print(f"[WARN] Failed to read {path}: {exc}")
            continue

        current_hash = file_sha256_from_content(source.encode("utf-8"))

        parse_failed = False
        try:
            result = _parse_and_chunk(
                language_name,
                adapter,
                path,
                source,
                embedder,
                chunk_config,
            )
        except Exception as exc:
            parse_failed = True
            if args.verbose:
                print(f"[WARN] Failed to process {path}: {exc}")

        if parse_failed:
            symbols = [_make_module_symbol(path, source, language_name)]
            chunks = [Chunk(symbol=symbols[0], text=source)]
        else:
            symbols = list(result.symbols)
            chunks = list(result.chunks)

            if not symbols:
                symbols.append(_make_module_symbol(path, source, language_name))

        if not chunks:
            chunks = _default_chunks_for_symbols(source, symbols)

        for symbol in symbols:
            all_symbol_rows.append(_format_symbol_row(symbol))

        for chunk in chunks:
            all_texts.append(chunk.text)

        file_hashes.append((path, current_hash, language_name))

    with db_conn(db_path) as con:
        cur = con.cursor()

        if incremental and targets:
            for _language_name, _adapter, file_path in targets:
                cur.execute("DELETE FROM symbols WHERE path = ?", (file_path,))

        if all_symbol_rows:
            cur.executemany(
                """
                INSERT INTO symbols (
                    path,
                    name,
                    kind,
                    start_line,
                    end_line,
                    signature,
                    docstring,
                    imports,
                    bases,
                    language,
                    namespace,
                    symbol_type
                )
                VALUES (?, ?, ?, ?, ?, ?, ?, ?, ?, ?, ?, ?)
                """,
                all_symbol_rows,
            )

        if file_hashes:
            cur.executemany(
                """
                INSERT OR REPLACE INTO files (path, hash, language)
                VALUES (?, ?, ?)
                """,
                file_hashes,
            )

        last_id = cur.execute("SELECT ifnull(MAX(id), 0) FROM symbols;").fetchone()[0]
        count = len(all_symbol_rows)
        first_id = last_id - count + 1 if count > 0 else 0
        symbol_ids = list(range(first_id, last_id + 1)) if count > 0 else []

        if all_texts:
            # Process embeddings with progress bar
            vecs = embedder.encode(all_texts, batch_size=args.batch)
            add_vectors(index_path, con, symbol_ids, vecs, batch_size=1000)

    try:
        from .keyword_search import KeywordSearcher
        from .store import get_all_symbols_for_keyword_index

        keyword_searcher = KeywordSearcher(index_dir)
        if not os.path.exists(os.path.join(index_dir, FAISS_INDEX)) or not incremental:
            # Create index if it doesn't exist (fresh indexing)
            keyword_searcher.create_index()
        
        # Get all symbols from SQLite and index in Elasticsearch
        with db_conn(db_path) as con:
            all_symbols = get_all_symbols_for_keyword_index(con)
            # Add content to each symbol based on the source files
            print("Indexing symbols in keyword search...")
            for symbol in tqdm(all_symbols, desc="Indexing keywords", unit="symbol"):
                try:
                    with open(symbol["path"], 'r', encoding='utf-8') as f:
                        source = f.read()
                        # Extract the content for this specific symbol
                        start_line = max(symbol["start_line"] - 1, 0)
                        end_line = min(symbol["end_line"], source.count("\n") + 1)
                        content = "\n".join(source.splitlines()[start_line:end_line])
                        symbol["content"] = content
                except Exception as e:
                    print(f"[WARN] Could not read content for {symbol['path']}: {e}")
                    symbol["content"] = ""
            
            keyword_searcher.bulk_index_symbols(all_symbols)
        
        print(f"Also indexed in keyword search: {len(all_symbol_rows)} symbols")
    except ImportError:
        print("[WARN] Elasticsearch not available, skipping keyword indexing")
    except Exception as e:
        print(f"[WARN] Could not connect to Elasticsearch: {e}, skipping keyword indexing")

    print(f"Indexed {len(all_texts)} chunks from repository {repo}")
    if incremental:
        print(f"Processed {len(targets)} changed/new files")

    # Optionally index external docs
    if getattr(args, 'include_docs', False):
        try:
            from .docs_indexer import index_docs
            index_docs(index_dir=index_dir, repo_root=repo, embedder=embedder, verbose=args.verbose)
        except Exception as e:
            print(f"[WARN] Docs indexing failed: {e}")


def cmd_query(args: argparse.Namespace):
    """Query the semantic index."""
    import colorama
    from colorama import Fore, Style
    colorama.init(autoreset=True)  # Initialize colorama
<<<<<<< HEAD
=======
    
    from .search import search_similar
>>>>>>> 90adab28
    
    from .search import search_similar

    index_dir = os.path.abspath(args.index_dir)

    embedder = Embedder(model_name=args.model)
    qvec = embedder.encode([args.query])

    # Perform search
    try:
        if args.hybrid:
            from .hybrid_search import hybrid_search as _hybrid_search
            results = _hybrid_search(index_dir, qvec, args.query, top_k=args.top_k)
        else:
            results = search_similar(index_dir, qvec, top_k=args.top_k)
    except Exception as e:
        print(f"{Fore.RED}Search failed: {e}{Style.RESET_ALL}")
        return

    # Handle docs retrieval if requested
    if args.include_docs:
        try:
            from .doc_search import search_docs
            doc_results = search_docs(index_dir, qvec, top_k=args.top_k)
        except Exception:
            doc_results = []

        if doc_results:
            # Merge code + docs with weighted normalization
            merged = []
            code_scores = [r[0] for r in results] or [1.0]
            doc_scores = [r[0] for r in doc_results] or [1.0]
            max_code = max(code_scores) if code_scores else 1.0
            max_doc = max(doc_scores) if doc_results else 0.0
            for r in results:
                merged.append(((1.0 - args.docs_weight) * (r[0] / (max_code or 1.0)), ("code", r)))
            for r in doc_results:
                merged.append((args.docs_weight * (r[0] / (max_doc or 1.0)), ("doc", r)))
            merged.sort(key=lambda x: x[0], reverse=True)
            merged = merged[:args.top_k]
            results = [r for _score, (_rtype, r) in merged]
<<<<<<< HEAD

    if not results and not args.ollama:
        print("No results found.")
        return

    # If Ollama is requested, use it to generate a more detailed response
    if args.ollama:
        try:
            from .rag import generate_answer_ollama
            answer = generate_answer_ollama(
                index_dir=index_dir,
                query=args.query,
                top_k=args.top_k,
                embed_model=args.model,
                ollama_model=args.ollama_model,
                max_tokens=args.max_tokens
            )
            print(f"Query: {args.query}")
            print(f"Ollama Response:\n{answer}")

            if results:
                print(f"\nRelevant code results ({len(results)}):")
                for i, (score, symbol_id, symbol_info) in enumerate(results, 1):
                    path, name, kind, start_line, end_line, signature = symbol_info[:6]
                    print(f"  {i}. {name} ({kind}) in {path}:{start_line}-{end_line}")
                    if signature:
                        print(f"     Signature: {signature}")
                    print(f"     Score: {score:.4f}")
                    print()
        except ImportError:
            print("[WARN] Ollama module not available. Install ollama to use Ollama features.")
            # Fallback to regular search results
            if results:
                print(f"Found {len(results)} results for query: '{args.query}'")
                print()
                for i, (score, symbol_id, symbol_info) in enumerate(results, 1):
                    path, name, kind, start_line, end_line, signature = symbol_info[:6]
                    print(f"{i}. {name} ({kind}) in {path}:{start_line}-{end_line}")
                    if signature:
                        print(f"   Signature: {signature}")
                    print(f"   Score: {score:.4f}")
                    print()
        except Exception as e:
            print(f"[ERROR] Ollama generation failed: {e}")
            # Fallback to regular search results
            if results:
                print(f"Found {len(results)} results for query: '{args.query}'")
                print()
                for i, (score, symbol_id, symbol_info) in enumerate(results, 1):
                    path, name, kind, start_line, end_line, signature = symbol_info[:6]
                    print(f"{i}. {name} ({kind}) in {path}:{start_line}-{end_line}")
                    if signature:
                        print(f"   Signature: {signature}")
                    print(f"   Score: {score:.4f}")
                    print()
    else:
        # Regular search results without Ollama
        if results:
            print(f"Found {len(results)} results for query: '{args.query}'")
            print()

            for i, (score, symbol_id, symbol_info) in enumerate(results, 1):
                path, name, kind, start_line, end_line, signature = symbol_info[:6]
                print(f"{i}. {name} ({kind}) in {path}:{start_line}-{end_line}")
                if signature:
                    print(f"   Signature: {signature}")
                print(f"   Score: {score:.4f}")
                print()
=======
    
    if not results:
        print(f"{Fore.YELLOW}No results found.{Style.RESET_ALL}")
        return
    
    print(f"{Fore.CYAN}Found {len(results)} results for query: '{args.query}'{Style.RESET_ALL}")
    print()
    
    for i, (score, symbol_id, symbol_info) in enumerate(results, 1):
        path, name, kind, start_line, end_line, signature = symbol_info[:6]
        print(f"{Fore.GREEN}{i}. {Fore.BLUE}{name} {Fore.MAGENTA}({kind}) {Fore.RESET}in {Fore.CYAN}{path}:{start_line}-{end_line}{Style.RESET_ALL}")
        if signature:
            print(f"   {Fore.YELLOW}Signature: {Fore.WHITE}{signature}{Style.RESET_ALL}")
        print(f"   {Fore.CYAN}Score: {Fore.LIGHTYELLOW_EX}{score:.4f}{Style.RESET_ALL}")
        print()
>>>>>>> 90adab28611ad397922e1041f5567a8925b53065


def cmd_graph(args: argparse.Namespace) -> int:
    ensure_db(os.path.join(args.index_dir, DB_NAME))
    graphs = []
    if args.module:
        graphs.append(build_module_graph(args.repo, args.index_dir))
    if args.adapter:
        graphs.append(build_adapter_graph())
    if args.pipeline:
        graphs.append(build_pipeline_graph())
    if graphs:
        for graph in graphs:
            print(graph.to_markdown())

    if args.stats:
        stats = build_repo_statistics(args.repo, args.index_dir)
        print(json.dumps(stats, indent=2))

    if args.callers or args.callees:
        db_path = os.path.join(args.index_dir, DB_NAME)
        con = sqlite3.connect(db_path)
        con.execute("PRAGMA foreign_keys = ON;")
        try:
            cur = con.cursor()
            target_name = args.callers or args.callees
            cur.execute(
                "SELECT id, path, name FROM symbols WHERE name = ?",
                (target_name,),
            )
            rows = cur.fetchall()
            if not rows:
                print(f"Symbol '{target_name}' not found in index.")
            elif len(rows) > 1:
                print(
                    f"Symbol '{target_name}' is ambiguous. Please qualify with module path or namespace."
                )
            else:
                symbol_id, symbol_path, symbol_name = rows[0]
                if args.callers:
                    callers = get_callers(con, symbol_id)
                    if not callers:
                        print(f"No callers found for {symbol_name} ({symbol_path}).")
                    else:
                        print(f"Callers of {symbol_name} ({symbol_path}):")
                        for caller_id, caller_name, _callee_id, _callee_path in callers:
                            caller_info = cur.execute(
                                "SELECT path FROM symbols WHERE id = ?",
                                (caller_id,),
                            ).fetchone()
                            caller_path = caller_info[0] if caller_info else "<unknown>"
                            print(f" - {caller_name} ({caller_path})")
                if args.callees:
                    callees = get_callees(con, symbol_id)
                    if not callees:
                        print(f"No callees found for {symbol_name} ({symbol_path}).")
                    else:
                        print(f"Callees of {symbol_name} ({symbol_path}):")
                        for _callee_id, callee_name, callee_symbol_id, callee_path in callees:
                            if callee_symbol_id:
                                path_row = cur.execute(
                                    "SELECT path FROM symbols WHERE id = ?",
                                    (callee_symbol_id,),
                                ).fetchone()
                                callee_path_resolved = path_row[0] if path_row else callee_path
                            else:
                                callee_path_resolved = callee_path
                            label = callee_path_resolved or "<unknown path>"
                            print(f" - {callee_name} ({label})")
        finally:
            con.close()

    if not (graphs or args.stats or args.callers or args.callees):
        print(
            "No graph options selected. Use --module, --adapter, --pipeline, --stats, --callers, or --callees."
        )
    return 0

def build_arg_parser() -> argparse.ArgumentParser:
    p = argparse.ArgumentParser(prog="semindex", description="Local Python semantic indexer (CPU-only)")
    sub = p.add_subparsers(dest="cmd", required=True)

    p_idx = sub.add_parser("index", help="Index a repository")
    p_idx.add_argument("repo", help="Path to repository to index")
    p_idx.add_argument("--index-dir", default=".semindex", help="Index directory (default: .semindex)")
    p_idx.add_argument(
        "--model",
        default=os.environ.get("SEMINDEX_MODEL", "microsoft/codebert-base"),
        help="Embedding model to use",
    )
    p_idx.add_argument("--batch", type=int, default=16, help="Batch size for embedding")
    p_idx.add_argument("--chunking", default="symbol", help="Chunking strategy (symbol|semantic)")
    p_idx.add_argument(
        "--similarity-threshold",
        type=float,
        default=0.7,
        help="Similarity threshold for semantic chunking (0.0-1.0)",
    )
    p_idx.add_argument(
        "--language",
        default="auto",
        help="Language adapter to use (default: auto-detect per file)",
    )
    p_idx.add_argument(
        "--incremental",
        action="store_true",
        help="Perform incremental indexing by only processing changed files",
    )
    p_idx.add_argument(
        "--include-docs",
        action="store_true",
        help="Also index external documentation (requires docs indexer deps)",
    )
    p_idx.add_argument("--hybrid", action="store_true", help="Enable hybrid search artifacts (deprecated; for compatibility)")
    p_idx.add_argument("--verbose", action="store_true", help="Verbose output")
    p_idx.set_defaults(func=cmd_index)

    p_q = sub.add_parser("query", help="Query the semantic index")
    p_q.add_argument("query", help="Natural language or code query")
    p_q.add_argument("--index-dir", default=".semindex")
    p_q.add_argument("--model", default=os.environ.get("SEMINDEX_MODEL", "microsoft/codebert-base"))
    p_q.add_argument("--top-k", type=int, default=10)
    p_q.add_argument("--hybrid", action="store_true", help="Use hybrid search (combines vector and keyword search)")
    p_q.add_argument("--include-docs", action="store_true", help="Include external docs in retrieval")
    p_q.add_argument("--docs-weight", type=float, default=0.4, help="Relative weight for docs vs code results (0-1)")
    p_q.add_argument("--ollama", action="store_true", help="Use Ollama to generate detailed responses with context")
    p_q.add_argument("--ollama-model", default=os.environ.get("SEMINDEX_OLLAMA_MODEL", "llama3"),
                     help="Ollama model to use for generation (default: llama3)")
    p_q.add_argument("--max-tokens", type=int, default=512, help="Maximum tokens for Ollama response")
    p_q.set_defaults(func=cmd_query)

    p_graph = sub.add_parser("graph", help="Generate graphs (Mermaid, metadata)")
    p_graph.add_argument("repo", nargs="?", default=os.getcwd(), help="Repository root (default: cwd)")
    p_graph.add_argument("--index-dir", default=".semindex", help="Index directory (default: .semindex)")
    p_graph.add_argument("--module", action="store_true", help="Build module graph")
    p_graph.add_argument("--adapter", action="store_true", help="Build adapter graph")
    p_graph.add_argument("--pipeline", action="store_true", help="Build pipeline graph")
    p_graph.add_argument("--stats", action="store_true", help="Show index statistics")
    p_graph.add_argument("--callers", type=str, help="Show callers of fully qualified symbol name")
    p_graph.add_argument("--callees", type=str, help="Show callees of fully qualified symbol name")
    p_graph.set_defaults(func=cmd_graph)

    # Explore command parser
    p_explore = sub.add_parser("explore", help="Interactive exploration of the codebase")
    p_explore.add_argument("--index-dir", default=".semindex", help="Index directory (default: .semindex)")
    p_explore.set_defaults(func=cmd_explore)

    # AI command parser
    p_ai = sub.add_parser("ai", help="AI-powered commands for code understanding and generation")
    ai_sub = p_ai.add_subparsers(dest="ai_cmd", required=True)
    
    # AI chat command
    p_ai_chat = ai_sub.add_parser("chat", help="Start an interactive AI chat session about the codebase")
    p_ai_chat.add_argument("--index-dir", default=".semindex", help="Index directory (default: .semindex)")
    p_ai_chat.add_argument("--model", default=os.environ.get("SEMINDEX_MODEL", "microsoft/codebert-base"))
    p_ai_chat.add_argument("--llm-path", help="Path to local LLM model")
    p_ai_chat.add_argument("--top-k", type=int, default=5, help="Number of context snippets to retrieve")
    p_ai_chat.add_argument("--max-tokens", type=int, default=512, help="Maximum tokens for LLM response")
    p_ai_chat.add_argument("--hybrid", action="store_true", help="Use hybrid search for context retrieval")
    p_ai_chat.set_defaults(func=cmd_ai_chat)
    
    # AI explain command
    p_ai_explain = ai_sub.add_parser("explain", help="Explain code functionality")
    p_ai_explain.add_argument("target", help="Code element to explain (function, class, module, etc.)")
    p_ai_explain.add_argument("--index-dir", default=".semindex", help="Index directory (default: .semindex)")
    p_ai_explain.add_argument("--model", default=os.environ.get("SEMINDEX_MODEL", "microsoft/codebert-base"))
    p_ai_explain.add_argument("--llm-path", help="Path to local LLM model")
    p_ai_explain.add_argument("--top-k", type=int, default=5, help="Number of context snippets to retrieve")
    p_ai_explain.add_argument("--max-tokens", type=int, default=512, help="Maximum tokens for LLM response")
    p_ai_explain.add_argument("--hybrid", action="store_true", help="Use hybrid search for context retrieval")
    p_ai_explain.set_defaults(func=cmd_ai_explain)
    
    # AI suggest command
    p_ai_suggest = ai_sub.add_parser("suggest", help="Suggest improvements to the codebase")
    p_ai_suggest.add_argument("--index-dir", default=".semindex", help="Index directory (default: .semindex)")
    p_ai_suggest.add_argument("--model", default=os.environ.get("SEMINDEX_MODEL", "microsoft/codebert-base"))
    p_ai_suggest.add_argument("--llm-path", help="Path to local LLM model")
    p_ai_suggest.add_argument("--top-k", type=int, default=5, help="Number of context snippets to retrieve")
    p_ai_suggest.add_argument("--max-tokens", type=int, default=512, help="Maximum tokens for LLM response")
    p_ai_suggest.add_argument("--hybrid", action="store_true", help="Use hybrid search for context retrieval")
    p_ai_suggest.set_defaults(func=cmd_ai_suggest)
    
    # AI generate command
    p_ai_generate = ai_sub.add_parser("generate", help="Generate code based on description")
    p_ai_generate.add_argument("description", help="Description of the code to generate")
    p_ai_generate.add_argument("--index-dir", default=".semindex", help="Index directory (default: .semindex)")
    p_ai_generate.add_argument("--model", default=os.environ.get("SEMINDEX_MODEL", "microsoft/codebert-base"))
    p_ai_generate.add_argument("--llm-path", help="Path to local LLM model")
    p_ai_generate.add_argument("--top-k", type=int, default=5, help="Number of context snippets to retrieve")
    p_ai_generate.add_argument("--max-tokens", type=int, default=512, help="Maximum tokens for LLM response")
    p_ai_generate.add_argument("--hybrid", action="store_true", help="Use hybrid search for context retrieval")
    p_ai_generate.add_argument("--include-context", action="store_true", help="Include relevant code context in generation")
    p_ai_generate.set_defaults(func=cmd_ai_generate)
    
    # AI docs command
    p_ai_docs = ai_sub.add_parser("docs", help="Generate documentation for code elements")
    p_ai_docs.add_argument("target", help="Code element to document (function, class, module, etc.)")
    p_ai_docs.add_argument("--index-dir", default=".semindex", help="Index directory (default: .semindex)")
    p_ai_docs.add_argument("--model", default=os.environ.get("SEMINDEX_MODEL", "microsoft/codebert-base"))
    p_ai_docs.add_argument("--llm-path", help="Path to local LLM model")
    p_ai_docs.add_argument("--top-k", type=int, default=5, help="Number of context snippets to retrieve")
    p_ai_docs.add_argument("--max-tokens", type=int, default=512, help="Maximum tokens for LLM response")
    p_ai_docs.add_argument("--hybrid", action="store_true", help="Use hybrid search for context retrieval")
    p_ai_docs.set_defaults(func=cmd_ai_docs)
    
    # AI find bugs command
    p_ai_bugs = ai_sub.add_parser("bugs", help="Find potential bugs in code")
    p_ai_bugs.add_argument("target", nargs="?", help="Specific code element to analyze for bugs (optional)")
    p_ai_bugs.add_argument("--index-dir", default=".semindex", help="Index directory (default: .semindex)")
    p_ai_bugs.add_argument("--model", default=os.environ.get("SEMINDEX_MODEL", "microsoft/codebert-base"))
    p_ai_bugs.add_argument("--llm-path", help="Path to local LLM model")
    p_ai_bugs.add_argument("--top-k", type=int, default=5, help="Number of context snippets to retrieve")
    p_ai_bugs.add_argument("--max-tokens", type=int, default=512, help="Maximum tokens for LLM response")
    p_ai_bugs.add_argument("--hybrid", action="store_true", help="Use hybrid search for context retrieval")
    p_ai_bugs.set_defaults(func=cmd_ai_find_bugs)
    
    # AI refactoring command
    p_ai_refactor = ai_sub.add_parser("refactor", help="Suggest refactoring opportunities")
    p_ai_refactor.add_argument("target", nargs="?", help="Specific code element to analyze for refactoring (optional)")
    p_ai_refactor.add_argument("--index-dir", default=".semindex", help="Index directory (default: .semindex)")
    p_ai_refactor.add_argument("--model", default=os.environ.get("SEMINDEX_MODEL", "microsoft/codebert-base"))
    p_ai_refactor.add_argument("--llm-path", help="Path to local LLM model")
    p_ai_refactor.add_argument("--top-k", type=int, default=5, help="Number of context snippets to retrieve")
    p_ai_refactor.add_argument("--max-tokens", type=int, default=512, help="Maximum tokens for LLM response")
    p_ai_refactor.add_argument("--hybrid", action="store_true", help="Use hybrid search for context retrieval")
    p_ai_refactor.set_defaults(func=cmd_ai_refactor)
    
    # AI tests command
    p_ai_tests = ai_sub.add_parser("tests", help="Generate unit tests for code")
    p_ai_tests.add_argument("target", help="Code element to generate tests for")
    p_ai_tests.add_argument("--framework", default="pytest", help="Testing framework to use (default: pytest)")
    p_ai_tests.add_argument("--index-dir", default=".semindex", help="Index directory (default: .semindex)")
    p_ai_tests.add_argument("--model", default=os.environ.get("SEMINDEX_MODEL", "microsoft/codebert-base"))
    p_ai_tests.add_argument("--llm-path", help="Path to local LLM model")
    p_ai_tests.add_argument("--top-k", type=int, default=5, help="Number of context snippets to retrieve")
    p_ai_tests.add_argument("--max-tokens", type=int, default=512, help="Maximum tokens for LLM response")
    p_ai_tests.add_argument("--hybrid", action="store_true", help="Use hybrid search for context retrieval")
    p_ai_tests.set_defaults(func=cmd_ai_tests)
    
    # AI generate-context command
    p_ai_gen_ctx = ai_sub.add_parser("generate-context", help="Generate code with full context awareness")
    p_ai_gen_ctx.add_argument("--file-path", required=True, help="Path to the target file")
    p_ai_gen_ctx.add_argument("--line-number", type=int, required=True, help="Line number to generate code for")
    p_ai_gen_ctx.add_argument("--request", required=True, help="Natural language request for code generation")
    p_ai_gen_ctx.add_argument("--index-dir", default=".semindex", help="Index directory (default: .semindex)")
    p_ai_gen_ctx.add_argument("--model", default=os.environ.get("SEMINDEX_MODEL", "microsoft/codebert-base"))
    p_ai_gen_ctx.add_argument("--llm-path", help="Path to local LLM model")
    p_ai_gen_ctx.add_argument("--max-tokens", type=int, default=512, help="Maximum tokens for LLM response")
    p_ai_gen_ctx.add_argument("--apply", action="store_true", help="Apply the generated code to the file")
    p_ai_gen_ctx.set_defaults(func=cmd_generate_context)

    # AI Project Planning command
    p_ai_plan = sub.add_parser("ai-plan", help="AI-powered project planning and execution")
    ai_plan_sub = p_ai_plan.add_subparsers(dest="ai_plan_cmd", required=True)
    
    # Plan command
    p_ai_plan_create = ai_plan_sub.add_parser("create", help="Create a project plan from description or codebase")
    p_ai_plan_create.add_argument("project_description", help="Description of the project to plan")
    p_ai_plan_create.add_argument("--index-dir", default=".semindex", help="Index directory (default: .semindex)")
    p_ai_plan_create.add_argument("--project-name", help="Name for the project")
    p_ai_plan_create.add_argument("--analyze-codebase", action="store_true", 
                                 help="Analyze existing codebase to create plan")
    p_ai_plan_create.add_argument("--output", help="Output file to save the plan (JSON format)")
    p_ai_plan_create.set_defaults(func=cmd_ai_plan_create)
    
    # Execute command
    p_ai_plan_execute = ai_plan_sub.add_parser("execute", help="Execute a planned project")
    p_ai_plan_execute.add_argument("--index-dir", default=".semindex", help="Index directory (default: .semindex)")
    p_ai_plan_execute.add_argument("--plan-file", help="Path to project plan file (JSON format)")
    p_ai_plan_execute.add_argument("--phase", help="Execute a specific phase of the project")
    p_ai_plan_execute.add_argument("--generate-tests", action="store_true", 
                                  help="Generate tests for components after implementation")
    p_ai_plan_execute.add_argument("--integrate", action="store_true", 
                                  help="Create integration layer after implementation")
    p_ai_plan_execute.set_defaults(func=cmd_ai_plan_execute)
    
    # Manage command
    p_ai_plan_manage = ai_plan_sub.add_parser("manage", help="Manage project tasks and progress")
    p_ai_plan_manage.add_argument("--index-dir", default=".semindex", help="Index directory (default: .semindex)")
    p_ai_plan_manage.add_argument("--plan-file", help="Path to project plan file (JSON format)")
    p_ai_plan_manage.add_argument("--report", action="store_true", 
                                 help="Generate project progress report")
    p_ai_plan_manage.add_argument("--task", help="Specific task to manage")
    p_ai_plan_manage.add_argument("--status", choices=["pending", "in_progress", "completed", "blocked", "cancelled"],
                                 help="Set status for a task")
    p_ai_plan_manage.set_defaults(func=cmd_ai_plan_manage)
    
    # Perplexica-powered search command
    p_perplexica = sub.add_parser("perplexica", help="Perplexica-powered search capabilities")
    perplexica_sub = p_perplexica.add_subparsers(dest="perplexica_cmd", required=True)
    
    # Perplexica search command
    p_perplexica_search = perplexica_sub.add_parser("search", help="Search using Perplexica API with various focus modes")
    p_perplexica_search.add_argument("query", help="Search query")
    p_perplexica_search.add_argument("--index-dir", default=".semindex", help="Index directory (default: .semindex)")
    p_perplexica_search.add_argument("--config-path", help="Path to config.toml file (default: auto-detect)")
    p_perplexica_search.add_argument("--focus-mode", 
                                   choices=["codeSearch", "docSearch", "webSearch", "academicSearch", "librarySearch", "youtubeSearch", "redditSearch", "hybridSearch"],
                                   default="hybridSearch",
                                   help="Focus mode for search (default: hybridSearch)")
    p_perplexica_search.add_argument("--top-k", type=int, default=5, help="Number of results to return")
    p_perplexica_search.add_argument("--web-results-count", type=int, default=3, help="Number of web results to include in hybrid search")
    p_perplexica_search.set_defaults(func=cmd_perplexica_search)
    
    # Perplexica explain command
    p_perplexica_explain = perplexica_sub.add_parser("explain", help="Explain a topic using internal and external knowledge")
    p_perplexica_explain.add_argument("topic", help="Topic to explain")
    p_perplexica_explain.add_argument("--index-dir", default=".semindex", help="Index directory (default: .semindex)")
    p_perplexica_explain.add_argument("--config-path", help="Path to config.toml file (default: auto-detect)")
    p_perplexica_explain.add_argument("--focus-mode", 
                                    choices=["codeSearch", "docSearch", "webSearch", "academicSearch", "librarySearch", "youtubeSearch", "redditSearch", "hybridSearch"],
                                    default="hybridSearch",
                                    help="Focus mode for explanation (default: hybridSearch)")
    p_perplexica_explain.set_defaults(func=cmd_perplexica_explain)

    return p


def cmd_ai_plan_create(args: argparse.Namespace) -> None:
    """Create a project plan from description or by analyzing codebase."""
    project_description = args.project_description
    project_name = args.project_name or "AI-Generated Project"
    
    planner = ProjectPlanner(index_dir=args.index_dir)
    
    if args.analyze_codebase:
        print(f"Analyzing codebase to create project plan for: {project_description}")
        plan = planner.generate_plan_from_codebase(repo_root=os.getcwd(), project_description=project_description)
    else:
        print(f"Creating project plan for: {project_description}")
        plan = planner.generate_plan_from_description(project_description, project_name)
    
    print(f"\nGenerated project plan: {plan.name}")
    print(f"Description: {plan.description}")
    print(f"Phases: {len(plan.phases)}")
    print(f"Components: {len(plan.components)}")
    
    if args.output:
        planner.save_plan(plan, args.output)
        print(f"Plan saved to: {args.output}")
    else:
        # Print a summary of the plan
        for phase in plan.phases:
            print(f"\nPhase: {phase.name} ({phase.phase_type.value})")
            print(f"  Description: {phase.description}")
            print(f"  Tasks: {len(phase.tasks)}")
            for task in phase.tasks[:3]:  # Show first 3 tasks
                print(f"    - {task.name}: {task.description[:60]}...")
            if len(phase.tasks) > 3:
                print(f"    ... and {len(phase.tasks) - 3} more tasks")


def cmd_ai_plan_execute(args: argparse.Namespace) -> None:
    """Execute a planned project."""
    if not args.plan_file:
        print("Error: --plan-file is required to execute a project")
        return
    
    # Load the plan
    planner = ProjectPlanner(index_dir=args.index_dir)
    try:
        plan = planner.load_plan(args.plan_file)
        print(f"Loaded project plan: {plan.name}")
    except Exception as e:
        print(f"Error loading plan from {args.plan_file}: {e}")
        return
    
    # Create task manager and development workflow
    task_manager = TaskManager(project_plan=plan)
    dev_workflow = DevelopmentWorkflow(project_plan=plan, task_manager=task_manager, index_dir=args.index_dir)
    
    # Execute the plan
    if args.phase:
        print(f"Executing phase: {args.phase}")
        success = dev_workflow.execute_phase(args.phase)
    else:
        print("Executing entire project plan...")
        success = dev_workflow.execute_project()
    
    if success:
        print("Project execution completed successfully")
        
        # Validate generated code
        validation_errors = dev_workflow.validate_generated_code()
        if not validation_errors:
            print("[OK] All generated code has valid syntax")
        
        # Generate tests if requested
        if args.generate_tests:
            print("Generating tests for components...")
            testing_framework = TestingFramework(project_plan=plan, index_dir=args.index_dir)
            test_files = testing_framework.generate_all_tests()
            written_test_files = testing_framework.write_tests_to_files(test_files)
            print(f"Generated {len(written_test_files)} test files")
        
        # Create integration if requested
        if args.integrate:
            print("Creating integration layer...")
            integration_manager = IntegrationManager(project_plan=plan, index_dir=args.index_dir)
            integration_manager.generate_integration_layer()
            integration_manager.create_integration_test()
            integration_manager.create_api_layer()
            integration_manager.create_documentation()
            
            # Validate integration
            validation_results = integration_manager.validate_integration()
            if validation_results["valid"]:
                print("[OK] Integration validation successful")
            else:
                print("[ERROR] Integration validation failed:")
                for issue in validation_results["issues"]:
                    print(f"  - {issue}")
        
        # Generate final task report
        print("\n" + dev_workflow.generate_task_report())
    else:
        print("Project execution completed with errors")


def cmd_ai_plan_manage(args: argparse.Namespace) -> None:
    """Manage project tasks and progress."""
    if not args.plan_file:
        print("Error: --plan-file is required to manage a project")
        return
    
    # Load the plan
    planner = ProjectPlanner(index_dir=args.index_dir)
    try:
        plan = planner.load_plan(args.plan_file)
        print(f"Loaded project plan: {plan.name}")
    except Exception as e:
        print(f"Error loading plan from {args.plan_file}: {e}")
        return
    
    # Create task manager
    task_manager = TaskManager(project_plan=plan)
    
    if args.report:
        # Generate and print the progress report
        report = task_manager.generate_report()
        print(report)
    elif args.task and args.status:
        # Update the status of a specific task
        status_map = {
            "pending": TaskStatus.PENDING,
            "in_progress": TaskStatus.IN_PROGRESS,
            "completed": TaskStatus.COMPLETED,
            "blocked": TaskStatus.BLOCKED,
            "cancelled": TaskStatus.CANCELLED
        }
        status_enum = status_map.get(args.status)
        
        if status_enum:
            if task_manager.mark_task_status(args.task, status_enum):
                print(f"Updated task '{args.task}' status to '{args.status}'")
            else:
                print(f"Could not find task '{args.task}'")
        else:
            print(f"Invalid status: {args.status}")
    else:
        # Default: show a summary of tasks
        pending_tasks = task_manager.get_pending_tasks()
        in_progress_tasks = task_manager.get_in_progress_tasks()
        completed_tasks = task_manager.get_completed_tasks()
        
        print(f"Task Summary:")
        print(f"  Pending: {len(pending_tasks)}")
        print(f"  In Progress: {len(in_progress_tasks)}")
        print(f"  Completed: {len(completed_tasks)}")
        
        if in_progress_tasks:
            print(f"\nIn Progress Tasks:")
            for task in in_progress_tasks:
                print(f"  - {task.task_name} ({task.percentage_complete}%)")
        
        if pending_tasks:
            print(f"\nNext Task: {pending_tasks[0].task_name if pending_tasks else 'None'}")


def cmd_perplexica_search(args: argparse.Namespace) -> None:
    """Search using Perplexica API with various focus modes."""
    # Initialize the RAG system with the new focus mode functionality
    from .rag import retrieve_context_by_mode
    
    print(f"Searching with focus mode: {args.focus_mode}")
    print(f"Query: {args.query}")
    print(f"Config path: {args.config_path or 'auto-detect'}")
    
    try:
        results = retrieve_context_by_mode(
            index_dir=args.index_dir,
            query=args.query,
            focus_mode=args.focus_mode,
            top_k=args.top_k,
            config_path=args.config_path
        )
        
        if not results:
            print("No results found.")
            return
        
        print(f"\nFound {len(results)} results:")
        for i, (score, snippet) in enumerate(results, 1):
            print(f"\n{i}. Score: {score:.3f}")
            print(snippet[:1000] + ("..." if len(snippet) > 1000 else ""))  # Limit snippet display
            print("-" * 80)
    
    except Exception as e:
        print(f"Error during search: {e}")


def cmd_perplexica_explain(args: argparse.Namespace) -> None:
    """Explain a topic using internal and external knowledge."""
    print(f"Explaining topic: {args.topic}")
    print(f"Focus mode: {args.focus_mode}")
    print(f"Config path: {args.config_path or 'auto-detect'}")
    
    try:
        # Initialize the AI implementation assistant with config-based Perplexica adapter
        ai_assistant = AIImplementationAssistant(index_dir=args.index_dir, config_path=args.config_path)
        
        # Use the enhanced explanation method that combines internal and external knowledge
        explanation = ai_assistant.explain_with_external_knowledge(args.topic)
        
        print(f"\nExplanation of '{args.topic}':")
        print("=" * 50)
        print(explanation)
    
    except Exception as e:
        print(f"Error during explanation: {e}")


def cmd_explore(args: argparse.Namespace) -> None:
    """Interactive exploration of the codebase."""
    import colorama
    from colorama import Fore, Style
    colorama.init(autoreset=True)
    
    from .search import Searcher
    import sys
    
    # Try to enable readline for command history and completion
    try:
        import readline
        # Set up command history
        import os
        histfile = os.path.join(os.path.expanduser("~"), ".semindex_history")
        try:
            readline.read_history_file(histfile)
            # default history len is -1 (infinite), which may grow unruly
            readline.set_history_length(1000)
        except FileNotFoundError:
            pass
        import atexit
        atexit.register(readline.write_history_file, histfile)
        
        # Set up tab completion
        import rlcompleter
        readline.parse_and_bind("tab: complete")
        
        # Define a custom completer to complete our commands
        class CommandCompleter:
            def __init__(self, commands):
                self.commands = commands
                
            def complete(self, text, state):
                """Custom completer for our commands"""
                results = [cmd for cmd in self.commands if cmd.startswith(text)] + [None]
                return results[state]
        
        # Set up our custom commands for completion
        commands = ['help', 'suggest', 'query', 'quit', 'exit']
        completer = CommandCompleter(commands)
        readline.set_completer(completer.complete)
        
    except ImportError:
        # readline is not available on some platforms (e.g. Windows)
        # We'll just continue without it
        pass
    
    print(f"{Fore.CYAN}Starting interactive exploration...{Style.RESET_ALL}")
    print(f"{Fore.YELLOW}Type 'help' for commands, 'quit' or 'exit' to exit.{Style.RESET_ALL}")
    print()
    
    searcher = Searcher(index_dir=args.index_dir)
    
    # Common query suggestions
    suggestions = [
        "find functions that handle authentication",
        "show me all database queries",
        "find error handling patterns", 
        "show classes that inherit from BaseClass",
        "find code related to file upload",
        "show me API endpoints",
        "find logging statements",
        "show code with TODO comments"
    ]
    
    while True:
        try:
            query = input(f"{Fore.GREEN}semindex> {Style.RESET_ALL}").strip()
            
            if query.lower() in ['quit', 'exit', 'q']:
                print(f"{Fore.YELLOW}Goodbye!{Style.RESET_ALL}")
                break
            elif query.lower() == 'help':
                print(f"{Fore.CYAN}Commands:{Style.RESET_ALL}")
                print(f"  {Fore.MAGENTA}query <text>{Style.RESET_ALL} - Search for code using natural language")
                print(f"  {Fore.MAGENTA}query -h{Style.RESET_ALL} - Show query options")
                print(f"  {Fore.MAGENTA}suggest{Style.RESET_ALL} - Show common query suggestions")
                print(f"  {Fore.MAGENTA}quit/exit{Style.RESET_ALL} - Exit the interactive mode")
                print(f"  {Fore.MAGENTA}help{Style.RESET_ALL} - Show this help message")
                print()
            elif query.lower() == 'suggest':
                print(f"{Fore.CYAN}Common query suggestions:{Style.RESET_ALL}")
                for i, suggestion in enumerate(suggestions, 1):
                    print(f"  {Fore.MAGENTA}{i}.{Style.RESET_ALL} {suggestion}")
                print()
            elif query.startswith('query -h'):
                print(f"{Fore.CYAN}Query options:{Style.RESET_ALL}")
                print(f"  {Fore.MAGENTA}--top-k N{Style.RESET_ALL} - Number of results to return (default: 5)")
                print(f"  {Fore.MAGENTA}--hybrid{Style.RESET_ALL} - Use hybrid search (vector + keyword)")
                print(f"  {Fore.MAGENTA}--include-docs{Style.RESET_ALL} - Include external docs in results")
                print()
            elif query.startswith('query '):
                # Extract actual query text after 'query' command
                actual_query = query[6:].strip()
                if not actual_query:
                    print(f"{Fore.RED}Please provide a query after 'query'{Style.RESET_ALL}")
                    continue
                
                # Default search parameters
                top_k = 5
                hybrid = False
                include_docs = False
                
                # Parse potential flags in the query
                parts = actual_query.split()
                i = 0
                while i < len(parts):
                    if parts[i] == '--top-k' and i + 1 < len(parts):
                        try:
                            top_k = int(parts[i + 1])
                            parts = parts[:i] + parts[i + 2:]
                        except ValueError:
                            print(f"{Fore.RED}Invalid value for --top-k, using default 5{Style.RESET_ALL}")
                            i += 1
                    elif parts[i] == '--hybrid':
                        hybrid = True
                        parts = parts[:i] + parts[i + 1:]
                    elif parts[i] == '--include-docs':
                        include_docs = True
                        parts = parts[:i] + parts[i + 1:]
                    else:
                        i += 1
                
                # Join remaining parts as the actual query
                actual_query = ' '.join(parts).strip()
                
                if not actual_query:
                    print(f"{Fore.RED}Please provide a query after 'query'{Style.RESET_ALL}")
                    continue
                
                print(f"{Fore.CYAN}Searching for: '{actual_query}'...{Style.RESET_ALL}")
                
                try:
                    results = searcher.query(
                        actual_query,
                        top_k=top_k,
                        hybrid=hybrid,
                        include_docs=include_docs
                    )
                    
                    if not results:
                        print(f"{Fore.YELLOW}No results found.{Style.RESET_ALL}")
                        # Provide related suggestions
                        print(f"{Fore.CYAN}Maybe try one of these related searches:{Style.RESET_ALL}")
                        for i in range(min(3, len(suggestions))):
                            print(f"  {Fore.MAGENTA}- {suggestions[i]}{Style.RESET_ALL}")
                        print()
                    else:
                        print(f"{Fore.CYAN}Found {len(results)} results:{Style.RESET_ALL}")
                        print()
                        
                        for i, (score, symbol_id, symbol_info) in enumerate(results, 1):
                            path, name, kind, start_line, end_line, signature = symbol_info[:6]
                            print(f"{Fore.GREEN}{i}. {Fore.BLUE}{name} {Fore.MAGENTA}({kind}) {Fore.RESET}in {Fore.CYAN}{path}:{start_line}-{end_line}{Style.RESET_ALL}")
                            if signature:
                                print(f"   {Fore.YELLOW}Signature: {Fore.WHITE}{signature}{Style.RESET_ALL}")
                            print(f"   {Fore.CYAN}Score: {Fore.LIGHTYELLOW_EX}{score:.4f}{Style.RESET_ALL}")
                            print()
                except Exception as e:
                    print(f"{Fore.RED}Search failed: {e}{Style.RESET_ALL}")
            elif query:
                # Treat as a simple query if it doesn't start with any command
                print(f"{Fore.CYAN}Searching for: '{query}'...{Style.RESET_ALL}")
                
                try:
                    results = searcher.query(query, top_k=5)
                    
                    if not results:
                        print(f"{Fore.YELLOW}No results found.{Style.RESET_ALL}")
                        # Provide related suggestions
                        print(f"{Fore.CYAN}Maybe try one of these related searches:{Style.RESET_ALL}")
                        for i in range(min(3, len(suggestions))):
                            print(f"  {Fore.MAGENTA}- {suggestions[i]}{Style.RESET_ALL}")
                        print()
                    else:
                        print(f"{Fore.CYAN}Found {len(results)} results:{Style.RESET_ALL}")
                        print()
                        
                        for i, (score, symbol_id, symbol_info) in enumerate(results, 1):
                            path, name, kind, start_line, end_line, signature = symbol_info[:6]
                            print(f"{Fore.GREEN}{i}. {Fore.BLUE}{name} {Fore.MAGENTA}({kind}) {Fore.RESET}in {Fore.CYAN}{path}:{start_line}-{end_line}{Style.RESET_ALL}")
                            if signature:
                                print(f"   {Fore.YELLOW}Signature: {Fore.WHITE}{signature}{Style.RESET_ALL}")
                            print(f"   {Fore.CYAN}Score: {Fore.LIGHTYELLOW_EX}{score:.4f}{Style.RESET_ALL}")
                            print()
                except Exception as e:
                    print(f"{Fore.RED}Search failed: {e}{Style.RESET_ALL}")
            else:
                # Empty query, just continue the loop
                continue
                
        except KeyboardInterrupt:
            print(f"\n{Fore.YELLOW}Goodbye!{Style.RESET_ALL}")
            break
        except EOFError:
            print(f"\n{Fore.YELLOW}Goodbye!{Style.RESET_ALL}")
            break


def main():
    parser = build_arg_parser()
    args = parser.parse_args()
    args.func(args)<|MERGE_RESOLUTION|>--- conflicted
+++ resolved
@@ -332,11 +332,6 @@
     import colorama
     from colorama import Fore, Style
     colorama.init(autoreset=True)  # Initialize colorama
-<<<<<<< HEAD
-=======
-    
-    from .search import search_similar
->>>>>>> 90adab28
     
     from .search import search_similar
 
@@ -378,11 +373,6 @@
             merged.sort(key=lambda x: x[0], reverse=True)
             merged = merged[:args.top_k]
             results = [r for _score, (_rtype, r) in merged]
-<<<<<<< HEAD
-
-    if not results and not args.ollama:
-        print("No results found.")
-        return
 
     # If Ollama is requested, use it to generate a more detailed response
     if args.ollama:
@@ -437,33 +427,16 @@
     else:
         # Regular search results without Ollama
         if results:
-            print(f"Found {len(results)} results for query: '{args.query}'")
+            print(f"{Fore.CYAN}Found {len(results)} results for query: '{args.query}'{Style.RESET_ALL}")
             print()
 
             for i, (score, symbol_id, symbol_info) in enumerate(results, 1):
                 path, name, kind, start_line, end_line, signature = symbol_info[:6]
-                print(f"{i}. {name} ({kind}) in {path}:{start_line}-{end_line}")
+                print(f"{Fore.GREEN}{i}. {Fore.BLUE}{name} {Fore.MAGENTA}({kind}) {Fore.RESET}in {Fore.CYAN}{path}:{start_line}-{end_line}{Style.RESET_ALL}")
                 if signature:
-                    print(f"   Signature: {signature}")
-                print(f"   Score: {score:.4f}")
+                    print(f"   {Fore.YELLOW}Signature: {Fore.WHITE}{signature}{Style.RESET_ALL}")
+                print(f"   {Fore.CYAN}Score: {Fore.LIGHTYELLOW_EX}{score:.4f}{Style.RESET_ALL}")
                 print()
-=======
-    
-    if not results:
-        print(f"{Fore.YELLOW}No results found.{Style.RESET_ALL}")
-        return
-    
-    print(f"{Fore.CYAN}Found {len(results)} results for query: '{args.query}'{Style.RESET_ALL}")
-    print()
-    
-    for i, (score, symbol_id, symbol_info) in enumerate(results, 1):
-        path, name, kind, start_line, end_line, signature = symbol_info[:6]
-        print(f"{Fore.GREEN}{i}. {Fore.BLUE}{name} {Fore.MAGENTA}({kind}) {Fore.RESET}in {Fore.CYAN}{path}:{start_line}-{end_line}{Style.RESET_ALL}")
-        if signature:
-            print(f"   {Fore.YELLOW}Signature: {Fore.WHITE}{signature}{Style.RESET_ALL}")
-        print(f"   {Fore.CYAN}Score: {Fore.LIGHTYELLOW_EX}{score:.4f}{Style.RESET_ALL}")
-        print()
->>>>>>> 90adab28611ad397922e1041f5567a8925b53065
 
 
 def cmd_graph(args: argparse.Namespace) -> int:
